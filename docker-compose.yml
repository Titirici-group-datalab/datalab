services:
  app:
    profiles: ["prod"]
    build:
      context: .
      dockerfile: .docker/app_dockerfile
      target: production
    volumes:
      - ./logs:/logs
    restart: always
    environment:
      - VUE_APP_API_URL=http://titirici-datalab.ch.ic.ac.uk:5001
      - VUE_APP_LOGO_URL=https://images.squarespace-cdn.com/content/v1/5c619b5c523958463c9806fc/1586972125161-PJ57FS4GS3BHUCYOIL5V/logo%2Bresearch-01.png
      - VUE_APP_HOMEPAGE_URL=https://www.titiricigroup.com/
    ports:
      - "8081:8081"

  app_dev:
    profiles: ["dev"]
    build:
      context: .
      dockerfile: .docker/app_dockerfile
      target: development
    volumes:
      - ./logs:/logs
      - ./webapp:/app
    ports:
      - "8081:8081"

  api:
    profiles: ["prod"]
    build:
      context: .
      dockerfile: .docker/server_dockerfile
      target: production
      args:
        - WEB_CONCURRENCY=4
    depends_on:
      - database
    restart: always
    volumes:
      - ./logs:/logs
<<<<<<< HEAD
      - /data/files:/app/files
      - /data/backups:/data/backups
=======
      - ./config.json:/app/config.json
      - ./.env:/app/.env
      - /data:/app/files
>>>>>>> a36950b4
    ports:
      - "5001:5001"
    networks:
      - backend
    environment:
      - PYDATALAB_MONGO_URI=mongodb://database:27017/datalabvue

  api_dev:
    profiles: ["dev"]
    build:
      context: .
      dockerfile: .docker/server_dockerfile
      target: development
    depends_on:
      - database
    volumes:
      - ./logs:/logs
      - ./pydatalab:/app
    ports:
      - "5001:5001"
    networks:
      - backend
    environment:
      - PYDATALAB_TESTING=true
      - PYDATALAB_MONGO_URI=mongodb://database:27017/datalabvue

  database:
    build:
      context: .
      dockerfile: .docker/mongo_dockerfile
    volumes:
      - ./logs:/var/logs/mongod
      - /data/db:/data/db
    restart: always
    networks:
      - backend
    ports:
      - "27017:27017"

networks:
  backend:
    driver: bridge<|MERGE_RESOLUTION|>--- conflicted
+++ resolved
@@ -40,14 +40,9 @@
     restart: always
     volumes:
       - ./logs:/logs
-<<<<<<< HEAD
-      - /data/files:/app/files
-      - /data/backups:/data/backups
-=======
       - ./config.json:/app/config.json
       - ./.env:/app/.env
       - /data:/app/files
->>>>>>> a36950b4
     ports:
       - "5001:5001"
     networks:
