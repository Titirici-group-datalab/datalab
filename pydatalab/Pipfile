--- conflicted
+++ resolved
@@ -38,11 +38,8 @@
 langchain = "*"
 langchain-openai = "*"
 langchain-anthropic = "*"
-<<<<<<< HEAD
 transformers = "*"
-=======
 lxml = "*"
->>>>>>> a36950b4
 
 [dev-packages]
 pytest = "*"
